"""
A UR5e robot with a robotiq 2f140 gripper
"""
from __future__ import absolute_import
from __future__ import division
from __future__ import print_function

import copy
import sys
import threading
import time

import PyKDL as kdl
import moveit_commander
import numpy as np
import rospy
import tf
from actionlib import SimpleActionClient
from control_msgs.msg import FollowJointTrajectoryAction
from kdl_parser_py.urdf import treeFromParam
from moveit_commander import MoveGroupCommander
from sensor_msgs.msg import JointState
from trajectory_msgs.msg import JointTrajectory, JointTrajectoryPoint
from tf.transformations import euler_from_matrix
from tf.transformations import euler_from_quaternion
from tf.transformations import quaternion_from_euler
from tf.transformations import quaternion_matrix
from trac_ik_python import trac_ik

from airobot.robot.robot import Robot
from airobot.sensor.camera.rgbd_cam import RGBDCamera
from airobot.utils.common import clamp
from airobot.utils.common import joints_to_kdl
from airobot.utils.common import kdl_array_to_numpy
from airobot.utils.common import kdl_frame_to_numpy
from airobot.utils.common import print_red
from airobot.utils.moveit_util import MoveitScene
from airobot.utils.ros_util import get_tf_transform
from airobot.utils.ur_tcp_util import SecondaryMonitor


class UR5eRobotReal(Robot):
    def __init__(self, cfgs, use_cam=False, use_arm=True,
                 moveit_planner='RRTConnectkConfigDefault'):
        try:
            rospy.init_node('ur5e', anonymous=True)
        except rospy.exceptions.ROSException:
            rospy.logwarn('ROS node [ur5e] has already been initialized')
        if use_cam:
            self.camera = RGBDCamera(cfgs=cfgs)
        if use_arm:
            super(UR5eRobotReal, self).__init__(cfgs=cfgs)
            self.moveit_planner = moveit_planner
            self.gazebo_sim = rospy.get_param('sim')
            self._tcp_initialized = False
            self._init_consts()

            self.tcp_monitor = None
            if not self.gazebo_sim:
                self.robot_ip = rospy.get_param('robot_ip')
                self.set_comm_mode()
<<<<<<< HEAD
                self._initialize_tcp_comm()

                self.gripper = Robotiq2F140(cfgs=cfgs,
                                            use_ros=self.use_ros,
                                            monitor=self.tcp_monitor)

                self._joint_angles = dict()
                self._joint_velocities = dict()
                self._joint_efforts = dict()
                rospy.Subcriber(self.cfgs.ROSTOPIC_JOINT_STATE,
                                JointState,
                                self._joint_state_callback)

                self._setup_pub_sub()
=======
                # TODO temperalily disable tcp until we figure out
                # a better way to kill the program
                if not self.use_ros:
                    self._initialize_tcp_comm()
                # self.gripper = Robotiq2F140(cfgs, self.tcp_monitor)
>>>>>>> 756137ad

    def __del__(self):
        self.stop()

    def stop(self):
        self.tcp_monitor.close()
        # self.set_jvel([0] * len(self.arm_jnt_names))
        if hasattr(self, 'tcp_monitor'):
            self.tcp_monitor.close()

    def _initialize_tcp_comm(self):
        self.tcp_monitor = SecondaryMonitor(self.robot_ip)

        self.tcp_monitor.wait()  # make contact with robot before anything

        self._set_tcp_offset()

    def set_comm_mode(self, use_ros=True):
        """
        Method to set whether to use ros or urscript to control the real robot

        Arguments:
            use_ros (bool): True if we should use ros and moveit, False if
                we should use urscript
        """
        self.use_ros = use_ros

    def _tcp_send_program(self, prog):
        """
        Method to send URScript program to the TCP/IP monitor

        Args:
            prog (str): URScript program which will be sent and run on
                the UR5e machine

        """
        # TODO return the status info
        # such as if the robot gives any error,
        # the execution is successful or not
        self.tcp_monitor.send_program(prog)

    def output_pendant_msg(self, msg):
        """
        Method to display a text message on the UR5e teach pendant

        Args:
            msg (str): message to display

        Return:
            None
        """
        prog = 'textmsg(%s)' % msg
        self._tcp_send_program(prog)

    def _is_running(self):
        return self.tcp_monitor.running

    def go_home(self):
        """
        Move the robot to a pre-defined home pose
        """
        self.set_jpos(self._home_position, wait=True)
        # self.gripper.open_gripper()

    def set_jpos(self, position, joint_name=None, wait=True, *args, **kwargs):
        """
        Method to send a joint position command to the robot

        Args:
            position (float or list): desired joint position(s)
            joint_name (str): If not provided, position should be a list and
                all actuated joints will be moved to specified positions. If
                provided, only specified joint will move
            wait (bool): whether position command should be blocking or non
                blocking

        Return:
            success (bool): whether command was completed successfully or not
        """
        position = copy.deepcopy(position)
        success = False

        if joint_name is None:
            if len(position) != 6:
                raise ValueError('position should contain 6 elements if'
                                 'joint_name is not provided')
            tgt_pos = position
        else:
            if joint_name not in self.arm_jnt_names_set:
                raise TypeError('Joint name [%s] is not in the arm'
                                ' joint list!' % joint_name)
            else:
                tgt_pos = self.get_jpos()
                arm_jnt_idx = self.arm_jnt_names.index(joint_name)
                tgt_pos[arm_jnt_idx] = position
        if not self.use_ros:
            prog = 'movej([%f, %f, %f, %f, %f, %f])' % (tgt_pos[0],
                                                        tgt_pos[1],
                                                        tgt_pos[2],
                                                        tgt_pos[3],
                                                        tgt_pos[4],
                                                        tgt_pos[5])
            self._tcp_send_program(prog)

            if wait:
                success = self._wait_to_reach_jnt_goal(
                    tgt_pos,
                    joint_name=joint_name,
                    mode='pos')
        else:
            self.moveit_group.set_joint_value_target(tgt_pos)
            success = self.moveit_group.go(tgt_pos, wait=wait)

        return success

    def set_jvel(self, velocity, acc=0.1, joint_name=None, wait=False,
                 *args, **kwargs):
        """
        Set joint velocity in rad/s

        Args:
            velocity (list): list of target joint velocity values
            joint_name (str, optional): If not provided, velocity should be
                list and all joints will be turned on at specified velocity.
                Defaults to None.
            wait (bool, optional): [description]. Defaults to False.
        """
        velocity = copy.deepcopy(velocity)
        success = False

        if joint_name is None:
            if len(velocity) != 6:
                raise ValueError('Velocity should contain 6 elements'
                                 'if the joint name is not provided')
            tgt_vel = velocity
        else:
            if joint_name not in self.arm_jnt_names_set:
                raise TypeError('Joint name [%s] is not in the arm'
                                ' joint list!' % joint_name)
            else:
                tgt_vel = [0.0] * len(self.arm_jnt_names)
                arm_jnt_idx = self.arm_jnt_names.index(joint_name)
                tgt_vel[arm_jnt_idx] = velocity
        if not self.use_ros:
            prog = 'speedj([%f, %f, %f, %f, %f, %f], a=%f)' % (tgt_vel[0],
                                                               tgt_vel[1],
                                                               tgt_vel[2],
                                                               tgt_vel[3],
                                                               tgt_vel[4],
                                                               tgt_vel[5],
                                                               acc)
            self._tcp_send_program(prog)
        else:
            self._pub_joint_vel(tgt_vel)

        if wait:
            success = self._wait_to_reach_jnt_goal(tgt_vel,
                                                   joint_name=joint_name,
                                                   mode='vel')

        return success

    def set_ee_pose(self, pos, ori=None, acc=0.1, vel=0.05, wait=True,
                    ik_first=False, *args, **kwargs):
        """
        Set cartesian space pose of end effector

        Args:
            pos (list): Desired x, y, z positions in the robot's base frame to
                move to
            ori (list, optional): Desired euler angle orientation (roll, pitch, yaw)
                or quaternion ([x, y, z, w]) of the end effector. It Defaults to None.
            acc (float, optional): Acceleration of end effector during
                beginning of movement. Defaults to 0.1.
            vel (float, optional): Velocity of end effector during movement.
                Defaults to 0.05.

        Returns:
            bool: success or failure to move the robot to the goal pose
        """
        success = False
        if ori is None:
            pose = self.get_ee_pose()[-1]  # last index of return is euler anglexs
            quat = pose[1]
            euler = pose[-1]
        elif len(ori) == 4:
            quat = ori
            # assume incoming orientation is quaternion
            euler = euler_from_quaternion(quat)
        elif len(ori) == 3:
            euler = ori
            quat = quaternion_from_euler(*euler)
        else:
            raise ValueError('Orientaion should be quaternion or'
                             'euler angles')

        if not self.use_ros:
            if ik_first:
                jnt_pos = self.compute_ik(pos, quat)  # ik can handle quaternion
                # use movej instead of movel
                success = self.set_jpos(jnt_pos, wait=wait)
            else:
                ee_pos = [pos[0], pos[1], pos[2], euler[0], euler[1], euler[2]]
                prog = 'movel(p[%f, %f, %f, %f, %f, %f], a=%f, v=%f, r=%f)' % (
                    ee_pos[0],
                    ee_pos[1],
                    ee_pos[2],
                    ee_pos[3],
                    ee_pos[4],
                    ee_pos[5],
                    acc,
                    vel,
                    0.0)
                self._tcp_send_program(prog)
                if wait:
                    success = self._wait_to_reach_ee_goal(pos, quat)
        else:
            pose = self.moveit_group.get_current_pose()
            pose.pose.position.x = pos[0]
            pose.pose.position.y = pos[1]
            pose.pose.position.z = pos[2]
            pose.pose.orientation.x = quat[0]
            pose.pose.orientation.y = quat[1]
            pose.pose.orientation.z = quat[2]
            pose.pose.orientation.w = quat[3]
            self.moveit_group.set_pose_target(pose)
            success = self.moveit_group.go(wait=True)
        return success

    def move_ee_xyz(self, delta_xyz, eef_step=0.005, wait=True, *args, **kwargs):
        """Move end effector in straight line while maintaining orientation

        Args:
            delta_xyz (list): Goal change in x, y, z position of end effector
            eef_step (float, optional): [description]. Defaults to 0.005.
        """
        ee_pos, ee_quat, ee_rot_mat, ee_euler = self.get_ee_pose()

        if not self.use_ros:
            ee_pos[0] += delta_xyz[0]
            ee_pos[1] += delta_xyz[1]
            ee_pos[2] += delta_xyz[2]
            success = self.set_ee_pose(ee_pos, ee_euler, wait=wait,
                                       ik_first=False)
        else:
            cur_pos = np.array(ee_pos)
            cur_quat = ee_quat
            delta_xyz = np.array(delta_xyz)
            path_len = np.linalg.norm(delta_xyz)
            num_pts = int(np.ceil(path_len / float(eef_step)))
            if num_pts <= 1:
                num_pts = 2
            waypoints_sp = np.linspace(0, path_len, num_pts).reshape(-1, 1)
            waypoints = cur_pos + waypoints_sp / float(path_len) * delta_xyz
            moveit_waypoints = []
            wpose = self.moveit_group.get_current_pose().pose
            for i in range(waypoints.shape[0]):
                wpose.position.x = waypoints[i, 0]
                wpose.position.y = waypoints[i, 1]
                wpose.position.z = waypoints[i, 2]
                wpose.orientation.x = cur_quat[0]
                wpose.orientation.y = cur_quat[1]
                wpose.orientation.z = cur_quat[2]
                wpose.orientation.w = cur_quat[3]
                moveit_waypoints.append(copy.deepcopy(wpose))
            (plan, fraction) = self.moveit_group.compute_cartesian_path(
                moveit_waypoints,  # waypoints to follow
                eef_step,  # eef_step
                0.0)  # jump_threshold
            success = self.moveit_group.execute(plan, wait=wait)
            # delta_xyz = np.array(delta_xyz)
            # path_len = np.linalg.norm(delta_xyz)
            # num_pts = int(np.ceil(path_len / float(eef_step)))
            # if num_pts <= 1:
            #     num_pts = 2
            # waypoints_sp = np.linspace(0, path_len, num_pts).reshape(-1, 1)
            # waypoints = cur_pos + waypoints_sp / float(path_len) * delta_xyz
            #
            # way_jnt_positions = []
            # qinit = self.get_jpos()
            # g = FollowJointTrajectoryGoal()
            # g.trajectory = JointTrajectory()
            # g.trajectory.joint_names = self.arm_jnt_names
            # g.trajectory.points = [
            #     JointTrajectoryPoint(positions=qinit,
            #                          velocities=[0] * len(self.arm_jnt_names),
            #                          time_from_start=rospy.Duration(0.0))
            # ]
            # for i in range(waypoints.shape[0]):
            #     tgt_jnt_poss = self.compute_ik(waypoints[i, :].flatten(),
            #                                    ee_quat,
            #                                    qinit=qinit)
            #     if tgt_jnt_poss is None:
            #         rospy.logerr('No IK solution found; '
            #                      'check if target_pose is valid')
            #         return False
            #     way_jnt_positions.append(copy.deepcopy(tgt_jnt_poss))
            #     qinit = copy.deepcopy(tgt_jnt_poss)
            #     g.trajectory.points.append(
            #         JointTrajectoryPoint(positions=tgt_jnt_poss,
            #                              velocities=[0] * len(self.arm_jnt_names),
            #                              time_from_start=rospy.Duration(0.05 * i))
            #     )
            # # http://docs.ros.org/diamondback/api/control_msgs/html/msg/FollowJointTrajectoryResult.html
            # self.traj_follower_client.send_goal(g)
            # self.traj_follower_client.wait_for_result()
            # res = self.traj_follower_client.get_result()
            # success = res.error_code == 0
        return success

    def get_jpos(self, joint_name=None):
        self._j_state_lock.acquire()
        if joint_name is not None:
            if joint_name not in self.arm_jnt_names:
                raise TypeError('Joint name [%s] not recognized!' % joint_name)
            jpos = self._j_pos[joint_name]
        else:
            jpos = []
            for joint in self.arm_jnt_names:
                jpos.append(self._j_pos[joint])
        self._j_state_lock.release()
        return jpos

    def get_jvel(self, joint_name=None):
        self._j_state_lock.acquire()
        if joint_name is not None:
            if joint_name not in self.arm_jnt_names:
                raise TypeError('Joint name [%s] not recognized!' % joint_name)
            jvel = self._j_vel[joint_name]
        else:
            jvel = []
            for joint in self.arm_jnt_names:
                jvel.append(self._j_vel[joint])
        self._j_state_lock.release()
        return jvel

    def get_ee_pose(self):
        """Get current cartesian pose of the EE, in the robot's base frame

        Returns:
            list: x, y, z position of the EE (shape: [3])
            list: quaternion representation ([x, y, z, w]) of the EE orientation (shape: [4])
            list: rotation matrix representation of the EE orientation
                (shape: [3, 3])
            list: euler angle representation of the EE orientation (roll,
                pitch, yaw with static reference frame) (shape: [3])
        """
        pos, quat = get_tf_transform(self.tf_listener,
                                     self.cfgs.ROBOT_BASE_FRAME,
                                     self.cfgs.ROBOT_EE_FRAME)
        rot_mat = quaternion_matrix(quat)[:3, :3].tolist()
        euler_ori = list(euler_from_quaternion(quat))
        return pos, quat, rot_mat, euler_ori

    def get_images(self, get_rgb=True, get_depth=True, **kwargs):
        """
        Return rgba/depth images

        Args:
            get_rgb (bool): return rgb image if True, None otherwise
            get_depth (bool): return depth image if True, None otherwise

        Returns:
            np.ndarray: rgba and depth images
        """
        return self.camera.get_images(get_rgb, get_depth)

    def get_jacobian(self, joint_angles):
        """
        Return the geometric jacobian on the given joint angles.
        Refer to P112 in "Robotics: Modeling, Planning, and Control"

        Args:
            joint_angles (list or flattened np.ndarray): joint angles

        Returns:
            jacobian (list, shape: [6, 6])
        """
        q = kdl.JntArray(self.urdf_chain.getNrOfJoints())
        for i in range(q.rows()):
            q[i] = joint_angles[i]
        jac = kdl.Jacobian(self.urdf_chain.getNrOfJoints())
        fg = self.jac_solver.JntToJac(q, jac)
        assert fg == 0, 'KDL JntToJac error!'
        jac_np = kdl_array_to_numpy(jac)
        return jac_np.tolist()

    def compute_fk_position(self, jpos, tgt_frame):
        """
        Given joint angles, compute the pose of desired_frame with respect
        to the base frame (self.cfgs.ROBOT_BASE_FRAME). The desired frame
        must be in self.arm_link_names

        Args:
            jpos (list or flattened np.ndarray): joint angles
            tgt_frame (str): target link frame

        Returns:
            translational vector (list, shape: [3,])
            and rotational matrix (list, shape: [3, 3])
        """
        if isinstance(jpos, list):
            jpos = np.array(jpos)
        jpos = jpos.flatten()
        if jpos.size != self.arm_dof:
            raise ValueError('Length of the joint angles '
                             'does not match the robot DOF')
        assert jpos.size == self.arm_dof
        kdl_jnt_angles = joints_to_kdl(jpos)

        kdl_end_frame = kdl.Frame()
        idx = self.arm_link_names.index(tgt_frame) + 1
        fg = self.fk_solver_pos.JntToCart(kdl_jnt_angles,
                                          kdl_end_frame,
                                          idx)
        if fg == 0:
            raise ValueError('KDL Pos JntToCart error!')
        pose = kdl_frame_to_numpy(kdl_end_frame)
        pos = pose[:3, 3].flatten().tolist()
        rot = pose[:3, :3].tolist()
        return pos, rot

    def compute_fk_velocity(self, jpos, jvel, tgt_frame):
        """
        Given joint_positions and joint velocities,
        compute the velocities of des_frame with respect
        to the base frame

        Args:
            jpos (list or flattened np.ndarray): joint positions
            jvel (list or flattened np.ndarray): joint velocities
            tgt_frame (str): target link frame

        Returns:
            translational and rotational
                 velocities (vx, vy, vz, wx, wy, wz)
                 (list, shape: [6,])
        """
        if isinstance(jpos, list):
            jpos = np.array(jpos)
        if isinstance(jvel, list):
            jvel = np.array(jvel)
        kdl_end_frame = kdl.FrameVel()
        kdl_jnt_angles = joints_to_kdl(jpos)
        kdl_jnt_vels = joints_to_kdl(jvel)
        kdl_jnt_qvels = kdl.JntArrayVel(kdl_jnt_angles, kdl_jnt_vels)
        idx = self.arm_link_names.index(tgt_frame) + 1
        fg = self.fk_solver_vel.JntToCart(kdl_jnt_qvels,
                                          kdl_end_frame,
                                          idx)
        if fg == 0:
            raise ValueError('KDL Vel JntToCart error!')
        end_twist = kdl_end_frame.GetTwist()
        return [end_twist[0], end_twist[1], end_twist[2],
                end_twist[3], end_twist[4], end_twist[5]]

    def compute_ik(self, pos, ori=None, qinit=None, *args, **kwargs):
        """
        Compute the inverse kinematics solution given the
        position and orientation of the end effector
        (self.cfgs.ROBOT_EE_FRAME)

        Args:
            pos (list): position
            ori (list): orientation. It can be euler angles
                (roll, pitch, yaw) or quaternion. If it's None,
                the solver will use the current end effector
                orientation as the target orientation
            qinit (list): initial joint positions for numerical IK

        Returns:
            inverse kinematics solution (joint angles, list)
        """
        if ori is not None:
            if len(ori) == 3:
                # [roll, pitch, yaw]
                ori = quaternion_from_euler(*ori)
            if len(ori) != 4:
                raise ValueError('Orientation should be either '
                                 'euler angles or quaternion')
            ori_x = ori[0]
            ori_y = ori[1]
            ori_z = ori[2]
            ori_w = ori[3]
        else:
            ee_pos, ee_quat, ee_rot_mat, ee_euler = self.get_ee_pose()
            ori_x = ee_quat[0]
            ori_y = ee_quat[1]
            ori_z = ee_quat[2]
            ori_w = ee_quat[3]
        if qinit is None:
            qinit = self.get_jpos().tolist()
        elif isinstance(qinit, np.ndarray):
            qinit = qinit.flatten().tolist()
        pos_tol = self.cfgs.IK_POSITION_TOLERANCE
        ori_tol = self.cfgs.IK_ORIENTATION_TOLERANCE
        jnt_poss = self.num_ik_solver.get_ik(qinit,
                                             pos[0],
                                             pos[1],
                                             pos[2],
                                             ori_x,
                                             ori_y,
                                             ori_z,
                                             ori_w,
                                             pos_tol,
                                             pos_tol,
                                             pos_tol,
                                             ori_tol,
                                             ori_tol,
                                             ori_tol)
        if jnt_poss is None:
            return None
        return list(jnt_poss)

    def _wait_to_reach_jnt_goal(self, goal, joint_name=None, mode='pos'):
        """
        Block the code to wait for the joint moving to the specified goal.
        The goal can be a desired velocity(s) or a desired position(s).
        Max waiting time is self.cfgs.TIMEOUT_LIMIT

        Args:
            goal (float or list): goal positions or velocities
            joint_name (str): if it's none, all the actuated
                joints are compared.
                Otherwise, only the specified joint is compared
            mode (str): 'pos' or 'vel'

        Returns:
            if the goal is reached or not
        """
        success = False
        start_time = time.time()
        while True:
            if not self._is_running():
                raise RuntimeError("Robot stopped")

            if time.time() - start_time > self.cfgs.TIMEOUT_LIMIT:
                pt_str = 'Unable to move to joint goals [mode: %s] (%s)' \
                         ' within %f s' % (mode, str(goal),
                                           self.cfgs.TIMEOUT_LIMIT)
                print_red(pt_str)
                return success
            if self._reach_jnt_goal(goal, joint_name, mode=mode):
                success = True
                break
            time.sleep(0.001)
        return success

    def _reach_jnt_goal(self, goal, joint_name=None, mode='pos'):
        """
        Check if the joint reached the goal or not.
        The goal can be a desired velocity(s) or a desired position(s).

        Args:
            goal (float or list): goal positions or velocities
            joint_name (str): if it's none, all the
                actuated joints are compared.
                Otherwise, only the specified joint is compared
            mode (str): 'pose' or 'vel'

        Returns:
            if the goal is reached or not
        """
        goal = np.array(goal)
        if mode == 'pos':
            new_jnt_val = self.get_jpos(joint_name)
        elif mode == 'vel':
            new_jnt_val = self.get_jvel(joint_name)
        else:
            raise ValueError('Only pos and vel modes are supported!')
        new_jnt_val = np.array(new_jnt_val)
        jnt_diff = new_jnt_val - goal
        error = np.max(np.abs(jnt_diff))
        if error < self.cfgs.MAX_JOINT_ERROR:
            return True
        else:
            return False

    def _wait_to_reach_ee_goal(self, pos, ori):
        """
        Block the code to wait for the end effector to reach its
        specified goal pose (must be below both position and
        orientation threshold). Max waiting time is
        self.cfgs.TIMEOUT_LIMIT

        Args:
            pos (list): goal position
            ori (list or np.ndarray): goal orientation. It can be:
                quaternion ([qx, qy, qz, qw])
                rotation matrix ([3, 3])
                euler angles ([roll, pitch, yaw])

        Returns:
            bool: If end effector reached goal or not
        """
        success = False
        start_time = time.time()
        while True:
            if not self._is_running():
                raise RuntimeError("Robot stopped")

            if time.time() - start_time > self.cfgs.TIMEOUT_LIMIT:
                pt_str = 'Unable to move to end effector goal:' \
                         '%s within %f s' % (str(pos), str(ori),
                                             self.cfgs.TIMEOUT_LIMIT)
                print_red(pt_str)
                return success
            if self._reach_ee_goal(pos, ori):
                success = True
                break
            time.sleep(0.001)
        return success

    def _reach_ee_goal(self, pos, ori):
        """
        Check if end effector reached goal or not. Returns true
        if both position and orientation goals have been reached
        within specified tolerance

        Args:
            pos (list np.ndarray): goal position
            ori (list or np.ndarray): goal orientation. It can be:
                quaternion ([qx, qy, qz, qw])
                rotation matrix ([3, 3])
                euler angles ([roll, pitch, yaw])

        Returns:
            bool: If goal pose is reached or not
        """
        if not isinstance(pos, np.ndarray):
            goal_pos = np.array(pos)
        else:
            goal_pos = pos
        if not isinstance(ori, np.ndarray):
            goal_ori = np.array(ori)
        else:
            goal_ori = ori

        if goal_ori.size == 3:
            goal_ori = quaternion_from_euler(goal_ori[0],
                                             goal_ori[1],
                                             goal_ori[2])
            goal_ori = np.array(goal_ori)
        elif goal_ori.size == 9:
            rot = np.eye(4)
            rot[:3, :3] = goal_ori
            goal_ori = quaternion_from_matrix(rot)
            goal_ori = np.array(goal_ori)
        elif goal_ori.size != 4:
            raise TypeError('Orientation must be in one '
                            'of the following forms:'
                            'rotation matrix, euler angles, or quaternion')
        goal_ori = goal_ori.flatten()
        goal_pos = goal_pos.flatten()
        new_ee_pose = self.get_ee_pose()

        new_ee_pos = np.array(new_ee_pose[0])
        new_ee_quat = new_ee_pose[1]

        pos_diff = new_ee_pos.flatten() - goal_pos
        pos_error = np.max(np.abs(pos_diff))

        quat_diff = quaternion_multiply(quaternion_inverse(goal_ori),
                                        new_ee_quat)
        rot_similarity = np.abs(quat_diff[3])

        if pos_error < self.cfgs.MAX_EE_POSITION_ERROR and \
                rot_similarity > 1 - self.cfgs.MAX_EE_ORIENTATION_ERROR:
            return True
        else:
            return False

    def _init_consts(self):
        """
        Initialize constants
        """
        self._home_position = self.cfgs.HOME_POSITION

        robot_description = self.cfgs.ROBOT_DESCRIPTION
        urdf_string = rospy.get_param(robot_description)
        self.num_ik_solver = trac_ik.IK(self.cfgs.ROBOT_BASE_FRAME,
                                        self.cfgs.ROBOT_EE_FRAME,
                                        urdf_string=urdf_string)
        _, self.urdf_tree = treeFromParam(robot_description)

        self.urdf_chain = self.urdf_tree.getChain(self.cfgs.ROBOT_BASE_FRAME,
                                                  self.cfgs.ROBOT_EE_FRAME)
        self.arm_jnt_names = self._get_kdl_joint_names()
        self.arm_jnt_names_set = set(self.arm_jnt_names)
        self.arm_link_names = self._get_kdl_link_names()
        self.arm_dof = len(self.arm_jnt_names)
        self.gripper_tip_pos, self.gripper_tip_ori = self._get_tip_transform()

        moveit_commander.roscpp_initialize(sys.argv)
        self.moveit_group = MoveGroupCommander(self.cfgs.MOVEGROUP_NAME)
        self.moveit_group.set_planner_id(self.moveit_planner)
        self.moveit_scene = MoveitScene()

        # add a virtual base support frame of the real robot:
        ur_base_name = 'ur_base'
        ur_base_attached = False
        for i in range(2):
            self.moveit_scene.add_static_obj(ur_base_name,
                                             [0, 0, -0.5],
                                             [0, 0, 0, 1],
                                             size=[0.25, 0.50, 1.0],
                                             obj_type='box',
                                             ref_frame='/base_link')
            time.sleep(1)
            obj_dict, obj_adict = self.moveit_scene.get_objects()
            if ur_base_name in obj_dict.keys():
                ur_base_attached = True
                break
        if not ur_base_attached:
            print_red('Fail to add the UR base support as a collision object. '
                      'Be careful when you use moveit to plan the path! You can'
                      'try again to add the base manually.')
        self.moveit_scene.add_static_obj('ur_base',
                                         [0, 0, -0.5],
                                         [0, 0, 0, 1],
                                         size=[0.25, 0.50, 1.0],
                                         obj_type='box',
                                         ref_frame='/base_link')

        self.traj_follower_client = SimpleActionClient(self.cfgs.TRAJ_FOLLOW_CLIENT_NS,
                                                       FollowJointTrajectoryAction)
        self.traj_follower_client.wait_for_server()

        self.jac_solver = kdl.ChainJntToJacSolver(self.urdf_chain)
        self.fk_solver_pos = kdl.ChainFkSolverPos_recursive(self.urdf_chain)
        self.fk_solver_vel = kdl.ChainFkSolverVel_recursive(self.urdf_chain)

        self.gripper_jnt_names = [
            'finger_joint', 'left_inner_knuckle_joint',
            'left_inner_finger_joint', 'right_outer_knuckle_joint',
            'right_inner_knuckle_joint', 'right_inner_finger_joint'
        ]
        self.gripper_jnt_names_set = set(self.gripper_jnt_names)

        self.ee_link = self.cfgs.ROBOT_EE_FRAME

        self._j_pos = dict()
        self._j_vel = dict()
        self._j_torq = dict()
        self._j_state_lock = threading.RLock()
        self.tf_listener = tf.TransformListener()
        rospy.Subscriber(self.cfgs.ROSTOPIC_JOINT_STATES, JointState,
                         self._callback_joint_states)

        # https://www.universal-robots.com/how-tos-and-faqs/faq/ur-faq/max-joint-torques-17260/
        self._max_torques = [150, 150, 150, 28, 28, 28]
        # a random value for robotiq joints
        self._max_torques.append(20)

    def scale_moveit_motion(self, vel_scale=1.0, acc_scale=1.0):
        vel_scale = clamp(vel_scale, 0.0, 1.0)
        acc_scale = clamp(acc_scale, 0.0, 1.0)
        self.moveit_group.set_max_velocity_scaling_factor(vel_scale)
        self.moveit_group.set_max_acceleration_scaling_factor(acc_scale)

    def _callback_joint_states(self, msg):
        """
        ROS subscriber callback for arm joint states

        Args:
            msg (sensor_msgs/JointState): Contains message published in topic

        Returns:

        """
        self._j_state_lock.acquire()
        for idx, name in enumerate(msg.name):
            if name in self.arm_jnt_names:
                if idx < len(msg.position):
                    self._j_pos[name] = msg.position[idx]
                if idx < len(msg.velocity):
                    self._j_vel[name] = msg.velocity[idx]
                if idx < len(msg.effort):
                    self._j_torq[name] = msg.effort[idx]
        self._j_state_lock.release()

    def _get_kdl_link_names(self):
        num_links = self.urdf_chain.getNrOfSegments()
        link_names = []
        for i in range(num_links):
            link_names.append(self.urdf_chain.getSegment(i).getName())
        return copy.deepcopy(link_names)

    def _get_kdl_joint_names(self):
        num_links = self.urdf_chain.getNrOfSegments()
        num_joints = self.urdf_chain.getNrOfJoints()
        joint_names = []
        for i in range(num_links):
            link = self.urdf_chain.getSegment(i)
            joint = link.getJoint()
            joint_type = joint.getType()
            # JointType definition: [RotAxis,RotX,RotY,RotZ,TransAxis,
            #                        TransX,TransY,TransZ,None]
            if joint_type > 1:
                continue
            joint_names.append(joint.getName())
        assert num_joints == len(joint_names)
        return copy.deepcopy(joint_names)

    def _get_tip_transform(self):
        gripper_tip_id = self.arm_link_names.index(self.cfgs.ROBOT_EE_FRAME)
        gripper_tip_link = self.urdf_chain.getSegment(gripper_tip_id)
        gripper_tip_tf = kdl_frame_to_numpy(gripper_tip_link.getFrameToTip())
        gripper_tip_pos = gripper_tip_tf[:3, 3].flatten()
        gripper_tip_rot_mat = np.eye(4)
        gripper_tip_rot_mat[:3, :3] = gripper_tip_tf[:3, :3]
        gripper_tip_euler = euler_from_matrix(gripper_tip_rot_mat)
        return list(gripper_tip_pos), list(gripper_tip_euler)

    def _set_tcp_offset(self):
        tcp_offset_prog = 'set_tcp(p[%f, %f, %f, %f, %f, %f])' % (
            self.gripper_tip_pos[0],
            self.gripper_tip_pos[1],
            self.gripper_tip_pos[2],
            self.gripper_tip_ori[0],
            self.gripper_tip_ori[1],
            self.gripper_tip_ori[2]
        )

        self._tcp_send_program(tcp_offset_prog)

    def _joint_state_callback(self, msg):
        """
        ROS subscriber callback function, to receive published
        joint state information

        Args:
            msg (JointState): ROS msg with state information
        """
        for ind, name in enumerate(msg.name):
            if name in self.arm_jnt_names:
                if ind < len(msg.position):
                    self._joint_angles[name] = msg.position[ind]
                if ind < len(msg.velocity):
                    self._joint_velocities[name] = msg.velocity[ind]
                if ind < len(msg.effort):
                    self._joint_efforts[name] = msg.effort[ind]

    def _pub_joint_vel(self, velocity):
        """
        Received joint velocity command, puts it in a ROS trajectory
        msg, and uses internal publisher to send to /joint_speed topic
        on the real robot

        Args:
            velocity (list): List of desired joint velocities
                (length and order have already been checked)
        """
        goal_speed_msg = JointTrajectory()
        goal_speed_msg.points.apppend(
            JointTrajectoryPoint(
                velocities=velocity))
        self.joint_vel_pub.publish(goal_speed_msg)

    def _setup_pub_sub(self):
        """
        Initialize all the publishers and subscribers used internally
        """
        # for publishing joint speed to real robot
        self.joint_vel_pub = rospy.Publisher(
            self.cfgs.JOINT_SPEED_TOPIC,
            JointTrajectory,
            queue_size=10
        )<|MERGE_RESOLUTION|>--- conflicted
+++ resolved
@@ -28,6 +28,7 @@
 from trac_ik_python import trac_ik
 
 from airobot.robot.robot import Robot
+from airobot.end_effectors.ee import Robotiq2F140
 from airobot.sensor.camera.rgbd_cam import RGBDCamera
 from airobot.utils.common import clamp
 from airobot.utils.common import joints_to_kdl
@@ -59,28 +60,16 @@
             if not self.gazebo_sim:
                 self.robot_ip = rospy.get_param('robot_ip')
                 self.set_comm_mode()
-<<<<<<< HEAD
-                self._initialize_tcp_comm()
-
                 self.gripper = Robotiq2F140(cfgs=cfgs,
                                             use_ros=self.use_ros,
                                             monitor=self.tcp_monitor)
 
-                self._joint_angles = dict()
-                self._joint_velocities = dict()
-                self._joint_efforts = dict()
-                rospy.Subcriber(self.cfgs.ROSTOPIC_JOINT_STATE,
-                                JointState,
-                                self._joint_state_callback)
-
                 self._setup_pub_sub()
-=======
                 # TODO temperalily disable tcp until we figure out
                 # a better way to kill the program
                 if not self.use_ros:
                     self._initialize_tcp_comm()
                 # self.gripper = Robotiq2F140(cfgs, self.tcp_monitor)
->>>>>>> 756137ad
 
     def __del__(self):
         self.stop()
